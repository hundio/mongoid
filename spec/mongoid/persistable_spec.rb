--- conflicted
+++ resolved
@@ -186,23 +186,6 @@
           end
         end
 
-<<<<<<< HEAD
-        let(:run_update) do
-          document.atomically do |doc|
-            doc.my_updates
-            doc.inc(member_count: 10)
-            doc.bit(likes: { and: 13 })
-          end
-        end
-
-        it_behaves_like "an atomically updatable root document" do
-          let!(:update) { run_update }
-        end
-
-        it "performs an update_one exactly once" do
-          expect_any_instance_of(Mongo::Collection::View).to receive(:update_one).exactly(:once).and_call_original
-          run_update
-=======
         context "when given join_context: false" do
 
           let(:run_update) do
@@ -283,7 +266,6 @@
             expect(document.likes).to eq 60
             expect(document.member_count).to eq 0
           end
->>>>>>> a634da06
         end
       end
     end
