--- conflicted
+++ resolved
@@ -43,14 +43,8 @@
       end
 
       it "runs the before and after create callbacks" do
-<<<<<<< HEAD
         @person.expects(:run_callbacks).with(:create).yields
-        Mongoid::Commands::Save.expects(:execute).with(@person, true, false).returns(true)
-=======
-        @person.expects(:run_callbacks).with(:before_create)
-        Mongoid::Commands::Save.expects(:execute).with(@person, true).returns(true)
-        @person.expects(:run_callbacks).with(:after_create)
->>>>>>> fde9eabc
+        Mongoid::Commands::Save.expects(:execute).with(@person, true).returns(true)
         @person.save
       end
 
@@ -78,7 +72,7 @@
       it "returns false" do
         Mongoid::Commands::Save.expects(:execute).raises(Mongo::OperationFailure.new("Operation Failed"))
         @person.save
-        @person.errors.on(:mongoid).should == "Operation Failed"
+        @person.errors[:mongoid].should == [ "Operation Failed" ]
       end
 
     end
@@ -126,14 +120,8 @@
       end
 
       it "runs the before and after create callbacks" do
-<<<<<<< HEAD
         @person.expects(:run_callbacks).with(:create).yields.returns(true)
-        Mongoid::Commands::Save.expects(:execute).with(@person, true, true).returns(true)
-=======
-        @person.expects(:run_callbacks).with(:before_create)
-        Mongoid::Commands::Save.expects(:execute).with(@person, true).returns(true)
-        @person.expects(:run_callbacks).with(:after_create)
->>>>>>> fde9eabc
+        Mongoid::Commands::Save.expects(:execute).with(@person, true).returns(true)
         @person.save!
       end
 
@@ -193,7 +181,7 @@
 
       it "returns the document with errors" do
         person = Person.create
-        person.errors.on(:mongoid).should == "Operation Failed"
+        person.errors[:mongoid].should == [ "Operation Failed" ]
       end
 
       it "keeps the document's new record flag" do
