--- conflicted
+++ resolved
@@ -115,31 +115,21 @@
 
     context "when args are provided" do
 
-<<<<<<< HEAD
       let(:criteria) do
         base.only(:title, :text)
-=======
-      it "adds the options for limiting by fields" do
-        @criteria.only(:title, :text)
-        @criteria.options.should == { :fields => { :_type => 1, :title => 1, :text => 1 } }
->>>>>>> 43650efa
       end
 
       it "adds the options for limiting by fields" do
-        criteria.options.should == { :fields => [ :title, :text ] }
+        criteria.options.should == { :fields => { :_type => 1, :title => 1, :text => 1 } }
       end
 
-<<<<<<< HEAD
       it "returns a copy" do
         base.only.should_not eql(base)
+
       end
-=======
       it "should assign the field list" do
-        @criteria.without(:title, :text)
-        @criteria.field_list == [:title, :text]
+        criteria.without(:title, :text).field_list == [:title, :text]
       end
-
->>>>>>> 43650efa
     end
 
     context "when no args provided" do
@@ -148,48 +138,46 @@
         base.only
       end
 
-<<<<<<< HEAD
       it "does not add the field option" do
         criteria.options[:fields].should be_nil
       end
-=======
+
       it "should not assign the field list" do
-        @criteria.only
-        @criteria.field_list.should be_nil
+        criteria.only.field_list.should be_nil
       end
-
     end
-
   end
 
   describe "#without" do
 
     context "when args are provided" do
 
+      let(:criteria) do
+        base.without(:title, :text)
+      end
+
       it "adds the options for excluding the fields" do
-        @criteria.without(:title, :text)
-        @criteria.options.should == { :fields => { :title => 0, :text => 0 } }
+        criteria.options.should == { :fields => { :title => 0, :text => 0 } }
       end
 
       it "returns self" do
-        @criteria.without.should == @criteria
+        criteria.without.should == criteria
       end
-
     end
 
     context "when no args provided" do
 
+      let(:criteria) do
+        base.without
+      end
+
       it "does not add the field option" do
-        @criteria.without
-        @criteria.options[:fields].should be_nil
+        criteria.options[:fields].should be_nil
       end
 
       it "should not assign the field list" do
-        @criteria.without
-        @criteria.field_list.should be_nil
+        criteria.field_list.should be_nil
       end
-
->>>>>>> 43650efa
     end
   end
 end