--- conflicted
+++ resolved
@@ -26,8 +26,5 @@
     use_activesupport_time_zone: true
     use_utc: false
     log_level: :warn
-<<<<<<< HEAD
     join_contexts: false
-=======
-    app_name: 'testing'
->>>>>>> 95269820
+    app_name: 'testing'