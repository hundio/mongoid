# frozen_string_literal: true
# encoding: utf-8
require "mongoid/persistable/creatable"
require "mongoid/persistable/deletable"
require "mongoid/persistable/destroyable"
require "mongoid/persistable/incrementable"
require "mongoid/persistable/logical"
require "mongoid/persistable/poppable"
require "mongoid/persistable/pullable"
require "mongoid/persistable/pushable"
require "mongoid/persistable/renamable"
require "mongoid/persistable/savable"
require "mongoid/persistable/settable"
require "mongoid/persistable/updatable"
require "mongoid/persistable/upsertable"
require "mongoid/persistable/unsettable"

module Mongoid

  # Contains general behavior for persistence operations.
  #
  # @since 2.0.0
  module Persistable
    extend ActiveSupport::Concern
    include Creatable
    include Deletable
    include Destroyable
    include Incrementable
    include Logical
    include Poppable
    include Positional
    include Pullable
    include Pushable
    include Renamable
    include Savable
    include Settable
    include Updatable
    include Upsertable
    include Unsettable

    # The atomic operations that deal with arrays or sets in the db.
    #
    # @since 4.0.0
    LIST_OPERATIONS = [ "$addToSet", "$push", "$pull", "$pullAll" ].freeze

    # Execute operations atomically (in a single database call) for everything
    # that would happen inside the block. This method supports nesting further
    # calls to atomically, which will behave according to the options described
    # below.
    #
    # An option join_context can be given which, when true, will merge the
    # operations declared by the given block with the atomically block wrapping
    # the current invocation for the same document, if one exists. If this
    # block or any other block sharing the same context raises before
    # persisting, then all the operations of that context will not be
    # persisted, and will also be reset in memory.
    #
    # When join_context is false, the given block of operations will be
    # persisted independently of other contexts. Failures in other contexts will
    # not affect this one, so long as this block was able to run and persist
    # changes.
    #
    # The default value of join_context is set by the global configuration
    # option join_contexts, whose own default is false.
    #
    # @example Execute the operations atomically.
    #   document.atomically do
    #     document.set(name: "Tool").inc(likes: 10)
    #   end
    #
    # @example Execute some inner operations atomically, but independently from the outer operations.
    #
    #   document.atomically do
    #     document.inc likes: 10
    #     document.atomically join_context: false do
    #       # The following is persisted to the database independently.
    #       document.unset :origin
    #     end
    #     document.atomically join_context: true do
    #       # The following is persisted along with the other outer operations.
    #       document.inc member_count: 3
    #     end
    #     document.set name: "Tool"
    #   end
    #
    # @param [ true, false ] join_context Join the context (i.e. merge
    #   declared atomic operations) of the atomically block wrapping this one
    #   for the same document, if one exists.
    #
    # @return [ true, false ] If the operation succeeded.
    #
    # @since 4.0.0
<<<<<<< HEAD
    def atomically
      begin
        call_depth = @atomically_depth ||= 0
        @atomic_updates_to_execute = @atomic_updates_to_execute || {}

        if block_given?
          @atomically_depth += 1
          yield(self)
          @atomically_depth -= 1
        end

        persist_atomic_operations(@atomic_updates_to_execute) if call_depth.zero?
        true
      ensure
        if call_depth.zero?
          @atomically_depth = nil
          @atomic_updates_to_execute = nil
        end
=======
    def atomically(join_context: nil)
      join_context = Mongoid.join_contexts if join_context.nil?
      call_depth = @atomic_depth ||= 0
      has_own_context = call_depth.zero? || !join_context
      @atomic_updates_to_execute_stack ||= []
      _mongoid_push_atomic_context if has_own_context

      if block_given?
        @atomic_depth += 1
        yield(self)
        @atomic_depth -= 1
      end

      if has_own_context
        persist_atomic_operations @atomic_context
        _mongoid_remove_atomic_context_changes
      end

      true
    rescue Exception => e
      _mongoid_reset_atomic_context_changes! if has_own_context
      raise e
    ensure
      _mongoid_pop_atomic_context if has_own_context

      if call_depth.zero?
        @atomic_depth = nil
        @atomic_updates_to_execute_stack = nil
>>>>>>> a634da06
      end
    end

    # Raise an error if validation failed.
    #
    # @example Raise the validation error.
    #   Person.fail_due_to_validation!(person)
    #
    # @raise [ Errors::Validations ] The validation error.
    #
    # @since 4.0.0
    def fail_due_to_validation!
      raise Errors::Validations.new(self)
    end

    # Raise an error if a callback failed.
    #
    # @example Raise the callback error.
    #   Person.fail_due_to_callback!(person, :create!)
    #
    # @param [ Symbol ] method The method being called.
    #
    # @raise [ Errors::Callback ] The callback error.
    #
    # @since 4.0.0
    def fail_due_to_callback!(method)
      raise Errors::Callback.new(self.class, method)
    end

    private

    # Are we executing an atomically block on the current document?
    #
    # @api private
    #
    # @example Are we executing atomically?
    #   document.executing_atomically?
    #
    # @return [ true, false ] If we are current executing atomically.
    #
    # @since 4.0.0
    def executing_atomically?
      !@atomic_updates_to_execute_stack.nil?
    end

    # Post process the persistence operation.
    #
    # @api private
    #
    # @example Post process the persistence operation.
    #   document.post_process_persist(true)
    #
    # @param [ Object ] result The result of the operation.
    # @param [ Hash ] options The options.
    #
    # @return [ true ] true.
    #
    # @since 4.0.0
    def post_process_persist(result, options = {})
      post_persist unless result == false
      errors.clear unless performing_validations?(options)
      true
    end

    # Prepare an atomic persistence operation. Yields an empty hash to be sent
    # to the update.
    #
    # @api private
    #
    # @example Prepare the atomic operation.
    #   document.prepare_atomic_operation do |coll, selector, opts|
    #     ...
    #   end
    #
    # @return [ Object ] The result of the operation.
    #
    # @since 4.0.0
    def prepare_atomic_operation
      operations = yield({})
      persist_or_delay_atomic_operation(operations)
      self
    end

    # Process the atomic operations - this handles the common behavior of
    # iterating through each op, getting the aliased field name, and removing
    # appropriate dirty changes.
    #
    # @api private
    #
    # @example Process the atomic operations.
    #   document.process_atomic_operations(pulls) do |field, value|
    #     ...
    #   end
    #
    # @param [ Hash ] operations The atomic operations.
    #
    # @return [ Hash ] The operations.
    #
    # @since 4.0.0
    def process_atomic_operations(operations)
      operations.each do |field, value|
        access = database_field_name(field)
        yield(access, value)
        remove_change(access) unless executing_atomically?
      end
    end

    # Remove the dirty changes for all fields changed in the current atomic
    # context.
    #
    # @api private
    #
    # @example Remove the current atomic context's dirty changes.
    #   document._mongoid_remove_atomic_context_changes
    def _mongoid_remove_atomic_context_changes
      return unless executing_atomically?
      _mongoid_atomic_context_changed_fields.each { |f| remove_change f }
    end

    # Reset the attributes for all fields changed in the current atomic
    # context.
    #
    # @api private
    #
    # @example Reset the current atomic context's changed attributes.
    #   document._mongoid_reset_atomic_context_changes!
    def _mongoid_reset_atomic_context_changes!
      return unless executing_atomically?
      _mongoid_atomic_context_changed_fields.each { |f| reset_attribute! f }
    end

    # Push a new atomic context onto the stack.
    #
    # @api private
    #
    # @example Push a new atomic context onto the stack.
    #   document._mongoid_push_atomic_context
    def _mongoid_push_atomic_context
      return unless executing_atomically?
      @atomic_context = {}
      @atomic_updates_to_execute_stack << @atomic_context
    end

    # Pop an atomic context off the stack.
    #
    # @api private
    #
    # @example Pop an atomic context off the stack.
    #   document._mongoid_pop_atomic_context
    def _mongoid_pop_atomic_context
      return unless executing_atomically?
      @atomic_updates_to_execute_stack.pop
      @atomic_context = @atomic_updates_to_execute_stack.last
    end

    # Return the current atomic context's changed fields.
    #
    # @api private
    #
    # @example Return the current atomic context's changed fields.
    #   document._mongoid_atomic_context_changed_fields
    #
    # @return [ Array ] The changed fields.
    def _mongoid_atomic_context_changed_fields
      @atomic_context.values.flat_map(&:keys)
    end

    # If we are in an atomically block, add the operations to the delayed group,
    # otherwise persist immediately.
    #
    # @api private
    #
    # @example Persist immediately or delay the operations.
    #   document.persist_or_delay_atomic_operation(ops)
    #
    # @param [ Hash ] operation The operation.
    #
    # @since 4.0.0
    def persist_or_delay_atomic_operation(operation)
      if executing_atomically?
        operation.each do |(name, hash)|
          @atomic_context[name] ||= {}
          @atomic_context[name].merge!(hash)
        end
      else
        persist_atomic_operations(operation)
      end
    end

    # Persist the atomic operations.
    #
    # @api private
    #
    # @example Persist the atomic operations.
    #   persist_atomic_operations(ops)
    #
    # @param [ Hash ] operations The atomic operations.
    #
    # @since 4.0.0
    def persist_atomic_operations(operations)
      if persisted? && operations && !operations.empty?
        selector = atomic_selector
        _root.collection.find(selector).update_one(positionally(selector, operations), session: _session)
      end
    end
  end
end<|MERGE_RESOLUTION|>--- conflicted
+++ resolved
@@ -90,26 +90,6 @@
     # @return [ true, false ] If the operation succeeded.
     #
     # @since 4.0.0
-<<<<<<< HEAD
-    def atomically
-      begin
-        call_depth = @atomically_depth ||= 0
-        @atomic_updates_to_execute = @atomic_updates_to_execute || {}
-
-        if block_given?
-          @atomically_depth += 1
-          yield(self)
-          @atomically_depth -= 1
-        end
-
-        persist_atomic_operations(@atomic_updates_to_execute) if call_depth.zero?
-        true
-      ensure
-        if call_depth.zero?
-          @atomically_depth = nil
-          @atomic_updates_to_execute = nil
-        end
-=======
     def atomically(join_context: nil)
       join_context = Mongoid.join_contexts if join_context.nil?
       call_depth = @atomic_depth ||= 0
@@ -138,7 +118,6 @@
       if call_depth.zero?
         @atomic_depth = nil
         @atomic_updates_to_execute_stack = nil
->>>>>>> a634da06
       end
     end
 
