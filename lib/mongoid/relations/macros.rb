--- conflicted
+++ resolved
@@ -191,11 +191,8 @@
           characterize(name, Referenced::ManyToMany, options, &block).tap do |meta|
             relate(name, meta)
             reference(meta)
-<<<<<<< HEAD
+            validates_relation(meta)
             autosave(meta)
-=======
-            validates_relation(meta)
->>>>>>> 943c0b9f
           end
         end
         alias :has_and_belongs_to_many :references_and_referenced_in_many
