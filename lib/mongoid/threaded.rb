--- conflicted
+++ resolved
@@ -171,11 +171,7 @@
     #
     # @param [ Class ] klass The model to suppress default scoping on.
     #
-<<<<<<< HEAD
-    # @since VERSION
-=======
     # @api private
->>>>>>> f8aaae5e
     def begin_without_default_scope(klass)
       stack(:without_default_scope).push(klass)
     end
@@ -187,11 +183,7 @@
     #
     # @param [ Class ] klass The model to unsuppress default scoping on.
     #
-<<<<<<< HEAD
-    # @since VERSION
-=======
     # @api private
->>>>>>> f8aaae5e
     def exit_without_default_scope(klass)
       stack(:without_default_scope).delete(klass)
     end
@@ -287,11 +279,7 @@
     #
     # @param [ Class ] klass The model to check for default scope suppression.
     #
-<<<<<<< HEAD
-    # @since VERSION
-=======
     # @api private
->>>>>>> f8aaae5e
     def without_default_scope?(klass)
       stack(:without_default_scope).include?(klass)
     end
