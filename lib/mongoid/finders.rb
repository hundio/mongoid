--- conflicted
+++ resolved
@@ -8,13 +8,8 @@
     # Delegate to the criteria methods that are natural for creating a new
     # criteria.
     [ :all_in, :any_in, :any_of, :asc, :ascending, :avg, :desc, :descending,
-<<<<<<< HEAD
       :excludes, :limit, :max, :min, :not_in, :only, :order_by,
-      :skip, :sum, :where, :update, :update_all, :near ].each do |name|
-=======
-      :excludes, :limit, :max, :min, :not_in, :only, :without, :order_by,
-      :skip, :sum, :where, :near ].each do |name|
->>>>>>> 43650efa
+      :skip, :sum, :without, :where, :update, :update_all, :near ].each do |name|
       define_method(name) do |*args|
         criteria.send(name, *args)
       end
